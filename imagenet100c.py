--- conflicted
+++ resolved
@@ -36,7 +36,7 @@
 
         self.distortion = distortion
         self.sub_distortion = sub_distortion
-        self.level = level 
+        self.level = level
 
         self.dataset_dir = self.hparams.dataset_dir
 
@@ -70,11 +70,7 @@
 
 def noise_level_eval():
     args = grab_config()
-<<<<<<< HEAD
-    args.gpus = [2] # Force evaluation in a single gpu.
-=======
-    args.gpus = [1] # Force evaluation in a single gpu.
->>>>>>> 8a594295
+    args.gpus = [0] # Force evaluation in a single gpu.
 
     seed_everything(42)
 
@@ -111,7 +107,7 @@
 
                 test_data = ImageNet100CTest(args, distortion=distortion, sub_distortion=sub_distortion, level=level)
                 results = trainer.test(model=saved_model, datamodule=test_data, verbose=False)
-        
+
                 top1_accs = results[0]['test_top_1']
                 top5_accs = results[0]['test_top_5'] #[x['test_top_5'] for x in results]
 
