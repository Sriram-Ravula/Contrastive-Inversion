--- conflicted
+++ resolved
@@ -60,11 +60,7 @@
 
 def noise_level_eval():
     args = grab_config()
-<<<<<<< HEAD
     args.gpus = [0] # Force evaluation in a single gpu.
-=======
-    args.gpus = [2] # Force evaluation in a single gpu.
->>>>>>> 8a594295
 
     seed_everything(42)
 
@@ -113,7 +109,7 @@
             all_results.extend(results)
 
             print("Done with " + str(noise_level))
-    
+
         top1_accs = [x['test_top_1'] for x in all_results]
         top5_accs = [x['test_top_5'] for x in all_results]
         with open(os.path.join(args.results_dir, args.experiment_name, 'ood_noise_level_{0:}.out'.format(int(100*noise_level))), 'w+') as f:
