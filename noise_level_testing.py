#!/usr/bin/env python

import os
import argparse
import numpy as np
import torch

from utils import *

from pytorch_lightning import Trainer, LightningDataModule, seed_everything
from pytorch_lightning.loggers import TensorBoardLogger
from torch.utils.data  import DataLoader

from linear_probe import LinearProbe
from baselines import Baseline
from zeroshot_validation import NoisyCLIPTesting
from kd_baseline import KDBaseline

class ImageNet100Test(LightningDataModule):
    """
    This class loads the validation set of ImageNet100, to be used only for testing.
    Implemented separately because it is linked to both end-to-end suprevised and contrastive training.
    """
    def __init__(self, args):
        super(ImageNet100Test, self).__init__()

        self.hparams = args

        self.dataset_dir = self.hparams.dataset_dir

        if self.hparams.distortion == "None":
            self.val_set_transform = ImageNetBaseTransformVal(self.hparams)
        else:
            self.val_set_transform = ImageNetDistortVal(self.hparams)

    def setup(self, stage=None):
        self.val_data = ImageNet100(
            root=self.hparams.dataset_dir,
            split="val",
            transform=self.val_set_transform
        )

    def test_dataloader(self):
        return DataLoader(self.val_data, batch_size=512, num_workers=self.hparams.workers, worker_init_fn=(lambda wid: np.random.seed(int(torch.rand(1)[0]*1e6) + wid)), pin_memory=True, shuffle=False)
    def predict_dataloader(self):
        return self.test_dataloader()


def grab_config():
    parser = argparse.ArgumentParser(description="NoisyCLIP")

    parser.add_argument('--config_file')

    config = yaml_config_hook(parser.parse_args().config_file)
    for k, v in config.items():
        parser.add_argument(f"--{k}", default=v, type=type(v))

    args = parser.parse_args()

    return args

def noise_level_eval():
    args = grab_config()
<<<<<<< HEAD
    args.gpus = [0] # Force evaluation in a single gpu.
=======
    args.gpus = [1] # Force evaluation in a single gpu.
>>>>>>> 8a594295

    seed_everything(42)

    logger = TensorBoardLogger(
        save_dir=args.logdir,
        version=args.experiment_name,
        name='NoisyCLIP_Logs'
    )
<<<<<<< HEAD
    trainer = Trainer.from_argparse_args(args, logger=logger, progress_bar_refresh_rate=0)

    if not os.path.exists(args.results_dir):
        os.mkdir(args.results_dir)

=======
    trainer = Trainer.from_argparse_args(args, logger=logger, progress_bar_refresh_rate=0, auto_select_gpus=True)
>>>>>>> 8a594295
    if not os.path.exists(os.path.join(args.results_dir, args.experiment_name)):
        os.mkdir(os.path.join(args.results_dir, args.experiment_name))

    if not isinstance(args.noise_levels, list):
        args.noise_levels = [args.noise_levels]

    for noise_level in args.noise_levels:
        all_results = []
        for test in range(args.num_tests):
            #Choose the appropriate model based on type, and load from checkpoint.
            if args.saved_model_type == 'linear':
                saved_model = LinearProbe.load_from_checkpoint(args.checkpoint_path)
            elif args.saved_model_type == 'baseline':
                saved_model = Baseline.load_from_checkpoint(args.checkpoint_path)
            elif args.saved_model_type == 'zeroshot':
                saved_model = NoisyCLIPTesting(args, args.checkpoint_path)
            elif args.saved_model_type == 'kd':
                saved_model = KDBaseline.load_from_checkpoint(args.checkpoint_path)

            # Correctly define noise levels to test.
            if args.distortion == "squaremask":
                args.length = noise_level
            elif args.distortion == "randommask":
                args.percent_missing = noise_level
            elif args.distortion == "gaussiannoise":
                args.std = noise_level
            elif args.distortion == "gaussianblur":
                args.kernel_size = noise_level[0]
                args.sigma = noise_level[1]

            test_data = ImageNet100Test(args)
            results = trainer.test(model=saved_model, datamodule=test_data, verbose=False)
            all_results.extend(results)

            print("Done with " + str(noise_level))
    
        top1_accs = [x['test_top_1'] for x in all_results]
        top5_accs = [x['test_top_5'] for x in all_results]
        with open(os.path.join(args.results_dir, args.experiment_name, 'noise_level_{0:}.out'.format(int(100*noise_level))), 'w+') as f:
            f.write('Top 1 mean\t{0:.4f}\n'.format(np.mean(top1_accs)))
            f.write('Top 1 std\t{0:.4f}\n'.format(np.std(top1_accs, ddof=1)))
            f.write('Top 1 stderr\t{0:.4f}\n'.format(np.std(top1_accs, ddof=1)/np.sqrt(args.num_tests)))
            f.write('Top 5 mean\t{0:.4f}\n'.format(np.mean(top5_accs)))
            f.write('Top 5 std\t{0:.4f}\n'.format(np.std(top5_accs, ddof=1)))
            f.write('Top 5 stderr\t{0:.4f}\n'.format(np.std(top5_accs, ddof=1)/np.sqrt(args.num_tests)))

if __name__ == "__main__":
    noise_level_eval()<|MERGE_RESOLUTION|>--- conflicted
+++ resolved
@@ -61,11 +61,7 @@
 
 def noise_level_eval():
     args = grab_config()
-<<<<<<< HEAD
     args.gpus = [0] # Force evaluation in a single gpu.
-=======
-    args.gpus = [1] # Force evaluation in a single gpu.
->>>>>>> 8a594295
 
     seed_everything(42)
 
@@ -74,15 +70,11 @@
         version=args.experiment_name,
         name='NoisyCLIP_Logs'
     )
-<<<<<<< HEAD
     trainer = Trainer.from_argparse_args(args, logger=logger, progress_bar_refresh_rate=0)
 
     if not os.path.exists(args.results_dir):
         os.mkdir(args.results_dir)
 
-=======
-    trainer = Trainer.from_argparse_args(args, logger=logger, progress_bar_refresh_rate=0, auto_select_gpus=True)
->>>>>>> 8a594295
     if not os.path.exists(os.path.join(args.results_dir, args.experiment_name)):
         os.mkdir(os.path.join(args.results_dir, args.experiment_name))
 
@@ -118,7 +110,7 @@
             all_results.extend(results)
 
             print("Done with " + str(noise_level))
-    
+
         top1_accs = [x['test_top_1'] for x in all_results]
         top5_accs = [x['test_top_5'] for x in all_results]
         with open(os.path.join(args.results_dir, args.experiment_name, 'noise_level_{0:}.out'.format(int(100*noise_level))), 'w+') as f:
